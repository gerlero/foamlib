--- conflicted
+++ resolved
@@ -32,12 +32,8 @@
     "aioshutil>=1,<2",
     "numpy>=1,<3",
     "pyparsing>=3.1.2,<4",
-<<<<<<< HEAD
+    "rich>=13,<15",
     "typer-slim>=0.13,<0.16",
-    "typing-extensions>=4,<5; python_version<'3.11'",
-=======
->>>>>>> 42435b68
-    "rich>=13,<15",
     "typing-extensions>=4,<5; python_version<'3.11'",
 ]
 
