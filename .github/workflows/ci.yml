name: CI

on:
  push:
    branches:
      - main
  pull_request:
    branches:
      - main
  workflow_dispatch:

jobs:
  lint:
    runs-on: ubuntu-latest
    steps:
    - name: Checkout
      uses: actions/checkout@v4
    - name: Lint with Ruff
      uses: astral-sh/ruff-action@v3
    - name: Format with Ruff
      uses: astral-sh/ruff-action@v3
      with:
        args: 'format --check'

  typing:
    runs-on: ubuntu-latest
    steps:
    - name: Checkout
      uses: actions/checkout@v4
    - name: Install uv
      uses: astral-sh/setup-uv@v6
    - name: Set up Python
      uses: actions/setup-python@v5
      with:
        python-version-file: pyproject.toml
    - name: Check types with mypy
      run: |
<<<<<<< HEAD
=======
        uv add pip
>>>>>>> 5df5ee61
        uv run mypy --install-types --non-interactive
        uv run mypy

  test:
    runs-on: ubuntu-22.04
    services:
      mysql:
        image: mysql:8.0
        env:
          MYSQL_ROOT_PASSWORD: root
        ports:
          - "8888:3306"
        options: --health-cmd="mysqladmin ping" --health-interval=10s --health-timeout=5s --health-retries=3
    strategy:
      matrix:
        openfoam-version: [2506, 2006, 13, 9]
        python-version: ['3.7', '3.8', '3.9', '3.10', '3.11', '3.12', '3.13']
        slurm: [false]
        include:
          - openfoam-version: 2506
            python-version: '3.13'
            slurm: true
          - openfoam-version: 13
            python-version: '3.13'
            slurm: true
          - openfoam-version: 2006
            python-version: '3.7'
            slurm: true
          - openfoam-version: 9
            python-version: '3.7'
            slurm: true
      fail-fast: false
    steps:
    - name: Checkout
      uses: actions/checkout@v4
    - name: Set up OpenFOAM
      uses: gerlero/setup-openfoam@v1
      with:
        openfoam-version: ${{ matrix.openfoam-version }}
    - name: Install uv
      uses: astral-sh/setup-uv@v6
    - name: Set up Python ${{ matrix.python-version }}
      uses: actions/setup-python@v5
      with:
        python-version: ${{ matrix.python-version }}
    - name: Set up Slurm
      if: matrix.slurm
      uses: koesterlab/setup-slurm-action@v1
    - name: Install test dependencies
      run: |
        uv sync
    - name: Test with pytest
      run: |
        uv run pytest --cov=foamlib --cov-report xml
      env:
        OMPI_MCA_rmaps_base_oversubscribe: 1
        OMPI_ALLOW_RUN_AS_ROOT: 1
        OMPI_ALLOW_RUN_AS_ROOT_CONFIRM: 1
    - name: Upload code coverage results to Codecov
      uses: codecov/codecov-action@v5
      with:
        token: ${{ secrets.CODECOV_TOKEN }}
  
  build:
    runs-on: ubuntu-latest
    steps:
    - name: Checkout
      uses: actions/checkout@v4
    - name: Install uv
      uses: astral-sh/setup-uv@v6
    - name: Check package build
      run: |
        uv build<|MERGE_RESOLUTION|>--- conflicted
+++ resolved
@@ -35,10 +35,7 @@
         python-version-file: pyproject.toml
     - name: Check types with mypy
       run: |
-<<<<<<< HEAD
-=======
         uv add pip
->>>>>>> 5df5ee61
         uv run mypy --install-types --non-interactive
         uv run mypy
 
