import os
import sys
from pathlib import Path

if sys.version_info >= (3, 9):
    from collections.abc import Generator
else:
    from typing import Generator

import numpy as np
import pytest
from foamlib import FoamCase, FoamFieldFile, FoamFile


def test_write_read(tmp_path: Path) -> None:
    path = tmp_path / "testDict"
    d = FoamFile(path)
    assert d.path == path
    with pytest.raises(FileNotFoundError):
        d["key"]

    with d, pytest.raises(FileNotFoundError):
        d["key"]

    d[None] = "touch"
    assert len(d) == 1
    assert d[None] == "touch"
    assert list(d) == [None]
    del d[None]

    assert not d
    assert len(d) == 0
    assert list(d) == []
    with pytest.raises(KeyError):
        d["key"]

    d["key"] = "value"
    assert d["key"] == "value"
    assert len(d) == 1
    assert "key" in d
    assert list(d) == ["key"]
    assert "FoamFile" in d
    del d["key"]
    assert not d
    assert "key" not in d
    with pytest.raises(KeyError):
        del d["key"]

    assert d.version == 2.0
    assert d.format == "ascii"
    assert d.class_ == "dictionary"
    assert d.location == f'"{d.path.parent.name}"'
    assert d.object_ == d.path.name

    d["subdict"] = {"key": "value"}
    sd = d["subdict"]
    assert isinstance(sd, FoamFile.SubDict)
    assert sd["key"] == "value"
    assert len(sd) == 1
    assert list(sd) == ["key"]

    d["subdict2"] = d["subdict"]
    sd2 = d["subdict2"]
    assert isinstance(sd2, FoamFile.SubDict)
    assert sd2["key"] == "value"
    assert len(sd) == 1
    assert list(sd) == ["key"]

    sd["subsubdict"] = d["subdict"]
    ssd = sd["subsubdict"]
    assert isinstance(ssd, FoamFile.SubDict)
    assert ssd["key"] == "value"

    sd["list"] = [1, 2, 3]
    assert sd["list"] == [1, 2, 3]

    sd["nestedList"] = [[1, 2, 3], [4, 5, 6], [7, 8, 9]]
    assert sd["nestedList"] == [[1, 2, 3], [4, 5, 6], [7, 8, 9]]

    sd["g"] = FoamFile.Dimensioned(
        name="g", dimensions=[0, 1, -2, 0, 0, 0, 0], value=[0, 0, -9.81]
    )
    assert isinstance(sd["g"], FoamFile.Dimensioned)
    assert sd["g"].name == "g"
    assert sd["g"].dimensions == FoamFile.DimensionSet(length=1, time=-2)
    assert np.array_equal(sd["g"].value, [0, 0, -9.81])

    sd["n"] = 1
    sd["y"] = 2
    assert sd["n"] == 1
    assert sd["y"] == 2

    with d:
        sd = d["subdict"]
        assert isinstance(sd, FoamFile.SubDict)
        lst = sd["list"]
        assert isinstance(lst, list)
        lst[0] = 0
        assert lst == [0, 2, 3]
        assert sd["list"] == [1, 2, 3]


def test_new_field(tmp_path: Path) -> None:
    Path(tmp_path / "testField").touch()
    f = FoamFieldFile(tmp_path / "testField")
    f.internal_field = [1, 2, 3]
    field = f.internal_field
    assert isinstance(field, np.ndarray)
    assert np.array_equal(f.internal_field, [1, 2, 3])
    assert f.class_ == "volVectorField"


@pytest.fixture
def cavity() -> Generator[FoamCase, None, None]:
    tutorials_path = Path(os.environ["FOAM_TUTORIALS"])
    path = tutorials_path / "incompressible" / "icoFoam" / "cavity" / "cavity"
    of11_path = tutorials_path / "incompressibleFluid" / "cavity"

    case = FoamCase(path if path.exists() else of11_path)

    with case.clone() as clone:
        yield clone


def test_dimensions(cavity: FoamCase) -> None:
    assert cavity[0]["p"].dimensions == FoamFile.DimensionSet(length=2, time=-2)
    assert cavity[0]["U"].dimensions == FoamFile.DimensionSet(length=1, time=-1)

    cavity[0]["p"].dimensions = FoamFile.DimensionSet(mass=1, length=1, time=-2)

    assert cavity[0]["p"].dimensions == FoamFile.DimensionSet(mass=1, length=1, time=-2)


def test_boundary_field(cavity: FoamCase) -> None:
    moving_wall = cavity[0]["p"].boundary_field["movingWall"]
    assert isinstance(moving_wall, FoamFieldFile.BoundarySubDict)
    assert moving_wall.type == "zeroGradient"
    assert "value" not in moving_wall

    moving_wall.type = "fixedValue"
    moving_wall.value = 0

    assert moving_wall.type == "fixedValue"
    assert moving_wall.value == 0


def test_mesh(cavity: FoamCase) -> None:
    cavity.run(parallel=False)

    file = cavity.file("constant/polyMesh/points")

    assert None in file
    assert None in list(file)

    points = file[None]

    assert isinstance(points, np.ndarray)
    assert points.ndim == 2
    assert points.shape[-1] == 3


def test_internal_field(cavity: FoamCase) -> None:
    blocks = cavity.block_mesh_dict["blocks"]
    assert isinstance(blocks, list)
    sizes = blocks[2]
    assert isinstance(sizes, list)
    size = np.prod(sizes)  # type: ignore [arg-type]

    p_arr = np.zeros(size)
    U_arr = np.zeros((size, 3))

<<<<<<< HEAD
    cavity[0]["p"].internal_field = p_arr  # type: ignore [assignment]
    cavity[0]["U"].internal_field = U_arr  # type: ignore [assignment]
=======
    cavity[0]["p"].internal_field = p_arr
    cavity[0]["U"].internal_field = U_arr
>>>>>>> 5d271ab1

    assert cavity[0]["p"].internal_field == pytest.approx(p_arr)
    U = cavity[0]["U"].internal_field
    assert isinstance(U, np.ndarray)
    assert U_arr == pytest.approx(U)

    p_arr = np.arange(size) * 1e-6  # type: ignore [assignment]
    U_arr = np.full((size, 3), [-1e-6, 1e-6, 0]) * np.arange(size)[:, np.newaxis]

<<<<<<< HEAD
    cavity[0]["p"].internal_field = p_arr  # type: ignore [assignment]
    cavity[0]["U"].internal_field = U_arr  # type: ignore [assignment]
=======
    cavity[0]["p"].internal_field = p_arr
    cavity[0]["U"].internal_field = U_arr
>>>>>>> 5d271ab1

    assert cavity[0]["p"].internal_field == pytest.approx(p_arr)
    U = cavity[0]["U"].internal_field  # type: ignore [assignment]
    assert isinstance(U, np.ndarray)
    assert U_arr == pytest.approx(U)

    cavity.run(parallel=False)


def test_fv_schemes(cavity: FoamCase) -> None:
    div_schemes = cavity.fv_schemes["divSchemes"]
    assert isinstance(div_schemes, FoamFile.SubDict)
    scheme = div_schemes["div(phi,U)"]
    assert isinstance(scheme, tuple)
    assert len(scheme) >= 2
    assert scheme[0] == "Gauss"


def test_binary_field(cavity: FoamCase) -> None:
    cavity.control_dict["writeFormat"] = "binary"

    cavity.run(parallel=False)

    p_bin = cavity[-1]["p"].internal_field
    assert isinstance(p_bin, np.ndarray)
    U_bin = cavity[-1]["U"].internal_field
    assert isinstance(U_bin, np.ndarray)
    assert U_bin.shape == (len(p_bin), 3)

    cavity.clean()

    p_arr = np.arange(len(p_bin)) * 1e-6
    U_arr = np.full_like(U_bin, [-1e-6, 1e-6, 0]) * np.arange(len(U_bin))[:, np.newaxis]

    cavity[0]["p"].internal_field = p_arr
    cavity[0]["U"].internal_field = U_arr

    assert cavity[0]["p"].internal_field == pytest.approx(p_arr)
    U = cavity[0]["U"].internal_field
    assert isinstance(U, np.ndarray)
    assert U_arr == pytest.approx(U)

    cavity.run(parallel=False)


def test_compressed_field(cavity: FoamCase) -> None:
    cavity.control_dict["writeCompression"] = True

    cavity.run(parallel=False)

    p_bin = cavity[-1]["p"].internal_field
    assert isinstance(p_bin, np.ndarray)
    U_bin = cavity[-1]["U"].internal_field
    assert isinstance(U_bin, np.ndarray)
    assert U_bin.shape == (len(p_bin), 3)

    cavity.clean()

    p_arr = np.arange(len(p_bin)) * 1e-6
    U_arr = np.full_like(U_bin, [-1e-6, 1e-6, 0]) * np.arange(len(U_bin))[:, np.newaxis]

    cavity[0]["p"].internal_field = p_arr
    cavity[0]["U"].internal_field = U_arr

    assert cavity[0]["p"].internal_field == pytest.approx(p_arr)
    U = cavity[0]["U"].internal_field
    assert isinstance(U, np.ndarray)
    assert U_arr == pytest.approx(U)

    cavity.run(parallel=False)<|MERGE_RESOLUTION|>--- conflicted
+++ resolved
@@ -169,13 +169,8 @@
     p_arr = np.zeros(size)
     U_arr = np.zeros((size, 3))
 
-<<<<<<< HEAD
-    cavity[0]["p"].internal_field = p_arr  # type: ignore [assignment]
-    cavity[0]["U"].internal_field = U_arr  # type: ignore [assignment]
-=======
-    cavity[0]["p"].internal_field = p_arr
-    cavity[0]["U"].internal_field = U_arr
->>>>>>> 5d271ab1
+    cavity[0]["p"].internal_field = p_arr
+    cavity[0]["U"].internal_field = U_arr
 
     assert cavity[0]["p"].internal_field == pytest.approx(p_arr)
     U = cavity[0]["U"].internal_field
@@ -185,13 +180,8 @@
     p_arr = np.arange(size) * 1e-6  # type: ignore [assignment]
     U_arr = np.full((size, 3), [-1e-6, 1e-6, 0]) * np.arange(size)[:, np.newaxis]
 
-<<<<<<< HEAD
-    cavity[0]["p"].internal_field = p_arr  # type: ignore [assignment]
-    cavity[0]["U"].internal_field = U_arr  # type: ignore [assignment]
-=======
-    cavity[0]["p"].internal_field = p_arr
-    cavity[0]["U"].internal_field = U_arr
->>>>>>> 5d271ab1
+    cavity[0]["p"].internal_field = p_arr
+    cavity[0]["U"].internal_field = U_arr
 
     assert cavity[0]["p"].internal_field == pytest.approx(p_arr)
     U = cavity[0]["U"].internal_field  # type: ignore [assignment]
