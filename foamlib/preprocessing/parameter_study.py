"""Parameter study module for generating multiple cases based on parameter combinations."""

from __future__ import annotations

import itertools
from pathlib import Path
<<<<<<< HEAD
from typing import TYPE_CHECKING, Any, Hashable, List
=======
from typing import TYPE_CHECKING
>>>>>>> d8ed02d1

try:
    import pandas as pd
    from pydantic import BaseModel
except ImportError as e:
    msg = "The preprocessing module requires extra dependencies. Install 'foamlib[preprocessing]' to use it."
    raise ImportError(msg) from e

from foamlib import FoamFile
from foamlib.preprocessing.case_modifier import CaseModifier, CaseParameter
from foamlib.preprocessing.of_dict import FoamDictAssignment, FoamDictInstruction

if TYPE_CHECKING:
    from foamlib.preprocessing.grid_parameter_sweep import GridParameter


class ParameterStudy(BaseModel):
    """Class to handle a parameter study by creating multiple cases based on parameter combinations."""

    cases: list[CaseModifier]

    def create_study(self, study_base_folder: Path = Path()) -> None:
        """Create multiple cases based on the parameter combinations."""
        with (study_base_folder / "parameter_study.json").open("w") as json_file:
            json_file.write(self.model_dump_json(indent=2))

        for of_case in self.cases:
            of_case.create_case()
            of_case.modify_case()

    def __add__(self, other: ParameterStudy) -> ParameterStudy:
        """Combine two ParameterStudy instances."""
        return ParameterStudy(cases=self.cases + other.cases)

def record_generator(
    records: List[dict[Hashable, Any]],
    template_case: str | Path,
    output_folder: str | Path = Path("Cases"),
) -> ParameterStudy:
    """Generate a parameter study based on records.

    Example records: [
        {'case_name': '3DCube_N10', 'Res': 10, 'MeshType': '3DCube', 'Resolution': 'N10'},
        {'case_name': '3DCube_N20', 'Res': 20, 'MeshType': '3DCube', 'Resolution': 'N20'},
        {'case_name': '3DCube_N50', 'Res': 50, 'MeshType': '3DCube', 'Resolution': 'N50'},
    ]
    """
    parameter = FoamFile(
        Path(template_case) / "system" / "simulationParameters"
    ).as_dict()
    parameter_keys = set(parameter.keys())
    case_keys = set(records[0].keys())
    category_keys = case_keys - parameter_keys - {"case_name"}

    cases = []
    for of_case in records:
        case_mod = CaseModifier(
            template_case=Path(template_case),
            output_case=Path(output_folder) / of_case["case_name"],
            key_value_pairs=[
                FoamDictAssignment(
                    instruction=FoamDictInstruction(
                        file_name=Path("system/simulationParameters"), keys=[str(key)]
                    ),
                    value=value,
                )
                for key, value in of_case.items()
                if key in parameter_keys
            ],
            case_parameters=[
                CaseParameter(category=str(key), name=str(of_case[str(key)]))
                for key, value in of_case.items()
                if key in category_keys
            ],
        )
        cases.append(case_mod)

    return ParameterStudy(cases=cases)

def csv_generator(
    csv_file: str | Path,
    template_case: str | Path,
    output_folder: str | Path = Path("Cases"),
) -> ParameterStudy:
    """Generate a parameter study from a CSV file."""
    parastudy = pd.read_csv(str(Path(csv_file))).to_dict(orient="records")
    return record_generator(
        parastudy,
        template_case,
        output_folder,
    )


def grid_generator(
    parameters: list[GridParameter],
    template_case: str | Path,
    output_folder: str | Path = Path("Cases"),
) -> ParameterStudy:
    """Generate a parameter study based on grid parameters."""
    cases = []

    categories = [param.parameter_name for param in parameters]
    case_instructions = [ins for param in parameters for ins in param.modify_dict]
    case_parameters = itertools.product(*[param.parameters for param in parameters])

    for case_parameter in case_parameters:
        flattened_parameters = list(
            itertools.chain.from_iterable(val.values for val in case_parameter)  # noqa: PD011
        )
        case_name = [val.name for val in case_parameter]
        case_modifications = [
            FoamDictAssignment(
                instruction=case_instructions[i],
                value=flattened_parameters[i],
            )
            for i in range(len(case_instructions))
        ]
        case_mod = CaseModifier(
            template_case=Path(template_case),
            output_case=Path(output_folder) / "_".join(case_name),
            key_value_pairs=case_modifications,
            case_parameters=[
                CaseParameter(category=categories[i], name=str(case_parameter[i].name))
                for i in range(len(case_parameter))
            ],
        )
        cases.append(case_mod)

    return ParameterStudy(cases=cases)<|MERGE_RESOLUTION|>--- conflicted
+++ resolved
@@ -4,11 +4,8 @@
 
 import itertools
 from pathlib import Path
-<<<<<<< HEAD
 from typing import TYPE_CHECKING, Any, Hashable, List
-=======
-from typing import TYPE_CHECKING
->>>>>>> d8ed02d1
+
 
 try:
     import pandas as pd
